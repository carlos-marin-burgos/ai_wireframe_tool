import React, { useState, useRef, useCallback, useEffect } from 'react';
import "./SplitLayout.css";
import SuggestionSourceIndicator from "./SuggestionSourceIndicator";
import LoadingOverlay from "./LoadingOverlay";
<<<<<<< HEAD
=======
import WireframeToolbar from "./WireframeToolbar";
import CompactToolbar from "./CompactToolbar";
>>>>>>> c45591cd
import AddPagesModal from "./AddPagesModal";
import FluentSaveWireframeModal, { SavedWireframe } from "./FluentSaveWireframeModal";
import FluentImageUploadModal from "./FluentImageUploadModal";
import FigmaIntegrationModal from "./FigmaIntegrationModal";
import DownloadModal from "./DownloadModal";
import DevPlaybooksLibrary from "./DevPlaybooksLibrary";
import FigmaComponentsLibrary from "./FigmaComponentsLibrary";
import EnhancedComponentLibrary from "./EnhancedComponentLibrary";
import SimpleDragWireframe from "./SimpleDragWireframe";
import EnhancedMessage from "./EnhancedMessage";
import ImageUploadZone from "./ImageUploadZone";
import PageNavigation from "./PageNavigation";
import HtmlCodeViewer from "./HtmlCodeViewer";
import PresentationMode from "./PresentationMode";

import { generateShareUrl } from "../utils/powerpointExport";
import { generateWireframeName } from "../utils/wireframeNaming";
import {
  FiSend,
  FiLoader,
  FiStopCircle,
  FiCpu,
  FiImage,
  FiLink,
  FiChevronLeft,
  FiChevronRight,
} from 'react-icons/fi';
import { TbBoxModel2 } from 'react-icons/tb'; // Fluent UI style icon for component library

interface SplitLayoutProps {
  description: string;
  setDescription: (desc: string) => void;
  handleSubmit: (e: React.FormEvent) => void;
  loading: boolean;
  loadingStage?: string; // Enhanced loading stage message
  fallback?: boolean; // Whether using fallback mode
  processingTime?: number; // Processing time in ms
  handleStop: () => void;
  showAiSuggestions: boolean;
  aiSuggestions: string[];
  suggestionLoading: boolean;
  isAiSourced?: boolean; // Whether suggestions come from AI or local patterns
  setShowAiSuggestions: (show: boolean) => void;
  onGenerateAiSuggestions?: (input: string) => void;
  error: string | null;
  savedWireframesCount: number;
  onLoadClick: () => void;
  htmlWireframe: string;
  setHtmlWireframe: (html: string) => void;
  // New props for content header
  onSave: () => void;
  onEnhancedSave?: React.MutableRefObject<(() => void) | null>; // Enhanced save for TopNavbar
  onMultiStep: () => void;
  // Design system props (Microsoft Learn theme only)
  designTheme: string;
  setDesignTheme?: (theme: string) => void; // Optional since we only have Microsoft Learn
  colorScheme: string;
  // This prop is needed by parent but not used here
  setColorScheme?: (scheme: string) => void;
  // Auto-generate function
  onDesignChange?: (theme?: string, scheme?: string) => void;
  // AI suggestion click handler - Required to ensure proper wireframe generation
  onAiSuggestionClick: (suggestion: string) => void;
  // Force update key for wireframe refresh
  forceUpdateKey?: number;
  // Back to landing function
  onBackToLanding?: () => void;
  // Component addition handler
  onAddComponent?: (component: any) => void;
  // Page content generation handler
  onGeneratePageContent?: (description: string, pageType: string) => Promise<string>;
  // Figma export handler
  onFigmaExport?: (format: 'figma-file' | 'figma-components') => void;
  // Toolbar function references for header toolbar
  onFigmaIntegration?: React.MutableRefObject<(() => void) | null>;
  onComponentLibrary?: React.MutableRefObject<(() => void) | null>;
  onDevPlaybooks?: React.MutableRefObject<(() => void) | null>;
  onFigmaComponents?: React.MutableRefObject<(() => void) | null>;
  onViewHtmlCode?: React.MutableRefObject<(() => void) | null>;
  onDownloadWireframe?: React.MutableRefObject<(() => void) | null>;
  onPresentationMode?: React.MutableRefObject<(() => void) | null>;
}

const SplitLayout: React.FC<SplitLayoutProps> = ({
  description,
  setDescription,
  handleSubmit,
  loading,
  loadingStage,
  fallback,
  processingTime,
  handleStop,
  showAiSuggestions,
  aiSuggestions,
  suggestionLoading,
  isAiSourced = false, // Whether suggestions are from AI or local patterns
  setShowAiSuggestions,
  onGenerateAiSuggestions,
  error,
  htmlWireframe,
  setHtmlWireframe,
  onAiSuggestionClick,
  designTheme,
  colorScheme,
  onSave,
  onEnhancedSave,
  onAddComponent,
  onGeneratePageContent,
  onFigmaExport,
  onFigmaIntegration,
  onComponentLibrary,
  onDevPlaybooks,
  onFigmaComponents,
  onViewHtmlCode,
  onDownloadWireframe,
  onPresentationMode,
}) => {
  // Create ref for textarea autofocus
  const textareaRef = useRef<HTMLTextAreaElement>(null);
  const chatMessagesRef = useRef<HTMLDivElement>(null);
  // Ref to track if initial message has been added
  const initialMessageAddedRef = useRef(false);
  // Debounce timer for AI suggestions on typing
  const debounceTimerRef = useRef<number | null>(null);
  // Track input focus to stabilize suggestions container
  const [isInputFocused, setIsInputFocused] = useState(false);

  // Conversation history state
  const [conversationHistory, setConversationHistory] = useState<Array<{
    id: string;
    type: 'user' | 'ai';
    content: string;
    timestamp: Date;
  }>>([]);

  // Add Pages Modal state
  const [isAddPagesModalOpen, setIsAddPagesModalOpen] = useState(false);
  const [wireframePages, setWireframePages] = useState<Array<{
    id: string;
    name: string;
    description: string;
    type: 'page' | 'modal' | 'component';
    htmlContent?: string; // Store page-specific HTML content
    links?: { [elementId: string]: string }; // Store element-to-page links
  }>>([]);

  // Current page navigation state
  const [currentPageId, setCurrentPageId] = useState<string | null>(null);
  const [pageContents, setPageContents] = useState<{ [pageId: string]: string }>({});

  // Figma Integration Modal state
  const [isFigmaModalOpen, setIsFigmaModalOpen] = useState(false);

  // Image Upload and Analysis state
  const [showImageUpload, setShowImageUpload] = useState(false);

  // Enhanced Save System state
  const [isEnhancedSaveModalOpen, setIsEnhancedSaveModalOpen] = useState(false);
  const [savedWireframes, setSavedWireframes] = useState<SavedWireframe[]>([]);
  const [isUpdatingWireframe, setIsUpdatingWireframe] = useState(false);
  const [wireframeToUpdate, setWireframeToUpdate] = useState<SavedWireframe | undefined>();

  // Validation state for chat input
  const [chatValidationError, setChatValidationError] = useState<string | null>(null);

  // Component Library Modal removed - using direct AI generation instead

  // Enhanced chat state
  const [messageReactions, setMessageReactions] = useState<Record<string, Array<{
    emoji: string;
    count: number;
    userReacted: boolean;
  }>>>({});

  // HTML Code Viewer state
  const [isHtmlCodeViewerOpen, setIsHtmlCodeViewerOpen] = useState(false);

  // Presentation Mode state
  const [isPresentationModeOpen, setIsPresentationModeOpen] = useState(false);

  // Component Library Modal state
  const [isComponentLibraryOpen, setIsComponentLibraryOpen] = useState(false);
  const [isDevPlaybooksOpen, setIsDevPlaybooksOpen] = useState(false);
  const [isFigmaComponentsOpen, setIsFigmaComponentsOpen] = useState(false);

  // Download Modal state
  const [isDownloadModalOpen, setIsDownloadModalOpen] = useState(false);

  // Image Upload Modal state
  const [isImageUploadModalOpen, setIsImageUploadModalOpen] = useState(false);
  const [isProcessingImage, setIsProcessingImage] = useState(false);

  // Left panel collapse state
  const [isLeftPanelCollapsed, setIsLeftPanelCollapsed] = useState(false);

  // Wireframe name state
  const [wireframeName, setWireframeName] = useState<string | null>(null);

  // Track if wireframe has been added to recents to avoid duplicates
  const [addedToRecents, setAddedToRecents] = useState<boolean>(false);

  // Function to validate chat input - check if it's only numbers
  const validateChatInput = (input: string): boolean => {
    const trimmedInput = input.trim();

    // Check if the input is only numbers (including spaces and basic punctuation)
    const onlyNumbersRegex = /^[\d\s.,]+$/;

    if (onlyNumbersRegex.test(trimmedInput) && trimmedInput.length > 0) {
      setChatValidationError("Please provide a descriptive text, not just numbers. For example: 'contact form with name and email fields' instead of just '2'.");
      return false;
    }

    // Clear validation error if input is valid
    setChatValidationError(null);
    return true;
  };

  // Clear AI suggestions when SplitLayout loads
  useEffect(() => {
    console.log('🧹 SplitLayout mounted - clearing AI suggestions');
    setShowAiSuggestions(false);
  }, [setShowAiSuggestions]); // Include dependency for proper function reference

  // Debounced AI suggestion trigger on typing (mirror LandingPage behavior)
  useEffect(() => {
    if (!onGenerateAiSuggestions) return;

    // Clear existing timer
    if (debounceTimerRef.current) {
      window.clearTimeout(debounceTimerRef.current);
    }

    // Only react when user has started typing
    if (description.length > 0) {
      // Don't generate suggestions for number-only inputs
      const trimmedInput = description.trim();
      const onlyNumbersRegex = /^[\d\s.,]+$/;

      if (!onlyNumbersRegex.test(trimmedInput)) {
        const delay = description.length <= 3 ? 100 : 200;
        debounceTimerRef.current = window.setTimeout(() => {
          onGenerateAiSuggestions(description);
        }, delay);
      }
    }

    return () => {
      if (debounceTimerRef.current) {
        window.clearTimeout(debounceTimerRef.current);
      }
    };
  }, [description, onGenerateAiSuggestions, setShowAiSuggestions]);

  // Add message to conversation
  const addMessage = useCallback((type: 'user' | 'ai', content: string) => {
    const newMessage = {
      id: Date.now().toString(),
      type,
      content,
      timestamp: new Date()
    };
    setConversationHistory(prev => [...prev, newMessage]);
  }, []);

  // Auto-create "First Page" page when wireframe content is first generated
  useEffect(() => {
    console.log('🔥 useEffect for First Page:', {
      hasWireframe: !!htmlWireframe,
      wireframePagesLength: wireframePages.length
    });

    // If we have wireframe content but no pages, create a "First Page" page
    if (htmlWireframe && wireframePages.length === 0) {
      console.log('🔥 Creating First Page automatically');
      const homePage = {
        id: 'home-page',
        name: 'First Page',
        description: 'First Page',
        type: 'page' as const
      };

      setWireframePages([homePage]);
      setCurrentPageId(homePage.id);

      // Store the current wireframe content for the First Page
      setPageContents(prev => ({
        ...prev,
        [homePage.id]: htmlWireframe
      }));
    }
  }, [htmlWireframe, wireframePages.length]);

  // Update current page content when htmlWireframe changes
  useEffect(() => {
    if (currentPageId && htmlWireframe) {
      console.log('🔄 Updating current page content:', {
        currentPageId,
        htmlWireframeLength: htmlWireframe.length,
        previousContent: pageContents[currentPageId]?.length || 0
      });

      setPageContents(prev => ({
        ...prev,
        [currentPageId]: htmlWireframe
      }));
    }
  }, [htmlWireframe, currentPageId]);

  // Handlers for wireframe toolbar
  const handleAddPagesToWireframe = useCallback((pages: Array<{
    id: string;
    name: string;
    description: string;
    type: 'page' | 'modal' | 'component';
    htmlContent?: string; // AI-generated content for the page
  }>) => {
    console.log('🔥 handleAddPagesToWireframe called with pages:', pages);
    console.log('🔥 Current wireframePages:', wireframePages);

    // Find which pages are actually new
    const existingIds = new Set(wireframePages.map(p => p.id));
    const newPages = pages.filter(p => !existingIds.has(p.id));

    console.log('🔥 New pages found:', newPages);
    console.log('🔥 New pages with content:', newPages.map(p => ({
      id: p.id,
      name: p.name,
      hasContent: !!(p.htmlContent && p.htmlContent.trim()),
      contentLength: p.htmlContent?.length || 0
    })));
    console.log('🔥 Setting wireframePages to:', pages);

    setWireframePages(pages);

    // Switch to the first NEW page when pages are added
    if (newPages.length > 0) {
      const firstNewPage = newPages[0];
      console.log('🔥 Switching to first new page:', firstNewPage);

      // Save current wireframe content if we have one
      if (currentPageId && htmlWireframe) {
        setPageContents(prev => ({
          ...prev,
          [currentPageId]: htmlWireframe
        }));
      } else if (htmlWireframe && !currentPageId) {
        // If this is the first time adding pages, save current content to first new page
        setPageContents(prev => ({
          ...prev,
          [firstNewPage.id]: htmlWireframe
        }));
      }

      // Store AI-generated content for all new pages
      const newPageContents: { [pageId: string]: string } = {};
      newPages.forEach(page => {
        if (page.htmlContent && page.htmlContent.trim()) {
          console.log(`🔥 Storing AI-generated content for page ${page.id}:`, page.htmlContent.substring(0, 100) + '...');
          newPageContents[page.id] = page.htmlContent;
        }
      });

      // Update page contents with AI-generated content
      if (Object.keys(newPageContents).length > 0) {
        setPageContents(prev => ({
          ...prev,
          ...newPageContents
        }));
      }

      // Switch to the first new page
      console.log('🔥 Setting currentPageId to:', firstNewPage.id);
      setCurrentPageId(firstNewPage.id);

      // Load the AI-generated content for the first new page immediately
      if (firstNewPage.htmlContent && firstNewPage.htmlContent.trim()) {
        console.log('🔥 Loading AI-generated content for first new page');
        setHtmlWireframe(firstNewPage.htmlContent);
        if (newPages.length === 1) {
          addMessage('ai', `🤖 Added "${firstNewPage.name}" page with AI-generated content! You can switch between pages using the navigation above.`);
        } else {
          addMessage('ai', `🤖 Added "${firstNewPage.name}" page with AI-generated content! Plus ${newPages.length - 1} other new page(s). You can switch between pages using the navigation above.`);
        }
      } else {
        if (newPages.length === 1) {
          addMessage('ai', `📄 Added "${firstNewPage.name}" page and switched to it. You can now click on buttons and links in your wireframe to set up navigation between pages!`);
        } else {
          addMessage('ai', `📄 Added ${newPages.length} new pages and switched to "${firstNewPage.name}". You can now click on buttons and links in your wireframe to set up navigation between pages!`);
        }
      }
    }

    console.log('🔥 Closing modal');
    setIsAddPagesModalOpen(false);
  }, [currentPageId, htmlWireframe, addMessage]);

  // Page navigation handlers
  const handlePageSwitch = useCallback(async (pageId: string) => {
    console.log('🔥 handlePageSwitch called with pageId:', pageId);

    // Prevent unnecessary switches
    if (currentPageId === pageId) {
      console.log('🔥 Already on this page, skipping switch');
      return;
    }

    // Save current page content before switching
    if (currentPageId) {
      const currentContent = pageContents[currentPageId] || htmlWireframe;
      console.log('🔥 Saving current page content for:', currentPageId);
      setPageContents(prev => ({
        ...prev,
        [currentPageId]: currentContent
      }));
    }

    // Switch to new page
    setCurrentPageId(pageId);

    // Load the content for the new page
    const newPageContent = pageContents[pageId];
    const currentPage = wireframePages.find(p => p.id === pageId);

    if (newPageContent) {
      console.log('🔥 Loading existing content for page:', pageId);
      setHtmlWireframe(newPageContent);

      // Inform user about page switch
      if (currentPage) {
        addMessage('ai', `📄 Switched to "${currentPage.name}" page. Content loaded! You can click on buttons and links to set up navigation between pages.`);
      }
    } else if (currentPage && currentPage.htmlContent && currentPage.htmlContent.trim()) {
      // Check if the page has AI-generated content stored in the page object itself
      console.log('🔥 Loading AI-generated content from page object for:', pageId);
      setHtmlWireframe(currentPage.htmlContent);

      // Also store it in pageContents for future reference
      setPageContents(prev => ({
        ...prev,
        [pageId]: currentPage.htmlContent!
      }));

      addMessage('ai', `📄 Switched to "${currentPage.name}" page with AI-generated content! You can click on buttons and links to set up navigation between pages.`);
    } else {
      // For new empty pages, provide a simple starter template and suggest content generation
      console.log('🔥 New empty page detected:', pageId);

      if (currentPage) {
        // Create a simple placeholder wireframe for the new page
        const placeholderHtml = `
          <div style="max-width: 1200px; margin: 0 auto; padding: 40px 20px; font-family: 'Segoe UI', sans-serif; background: #ffffff; min-height: 100vh;">
            <div style="background: #E8E6DF; padding: 60px 40px; border-radius: 12px; margin: 20px 0; text-align: center; border: 1px solid #e1dfdd;">
              <h1 style="color: #323130; margin: 0 0 16px 0; font-size: 28px; font-weight: 600;">📄 ${currentPage.name}</h1>
              <p style="color: #605e5c; margin: 0 0 24px 0; font-size: 16px;">
                This is a new ${currentPage.type || 'page'}. Click the buttons below or ask me to generate content for this page.
              </p>
              <div style="display: flex; gap: 12px; justify-content: center; flex-wrap: wrap;">
                <button style="background: #0078d4; color: white; border: none; padding: 12px 24px; border-radius: 4px; cursor: pointer; font-weight: 600; transition: background-color 0.2s ease;">
                  Generate Content
                </button>
                <button style="background: #f3f2f1; color: #323130; border: 1px solid #e1dfdd; padding: 12px 24px; border-radius: 4px; cursor: pointer; font-weight: 600; transition: background-color 0.2s ease;">
                  Copy from First Page
                </button>
              </div>
            </div>
          </div>
        `;

        setHtmlWireframe(placeholderHtml);

        // Save the placeholder content
        setPageContents(prev => ({
          ...prev,
          [pageId]: placeholderHtml
        }));

        addMessage('ai', `📄 Switched to "${currentPage.name}" page. This is a new ${currentPage.type || 'page'} ready for content! You can ask me to "generate content for ${currentPage.name}" or "create a ${currentPage.type} layout" and I'll customize it for you.`);
      }
    }
  }, [currentPageId, htmlWireframe, pageContents, wireframePages, addMessage]);

  const handleAddPages = useCallback(() => {
    setIsAddPagesModalOpen(true);
  }, []);

  const handleAddToFavorites = useCallback(() => {
    if (!currentPageId) return;

    const currentPage = wireframePages.find(p => p.id === currentPageId);
    if (!currentPage) return;

    // Get current content for the page
    const currentContent = pageContents[currentPageId] || htmlWireframe;

    // Create favorite item
    const favoriteItem = {
      id: `favorite-${Date.now()}`,
      name: currentPage.name,
      htmlContent: currentContent,
      type: currentPage.type,
      createdAt: new Date().toISOString()
    };

    // Save to localStorage
    const existingFavorites = JSON.parse(localStorage.getItem('designetica_favorites') || '[]');
    existingFavorites.push(favoriteItem);
    localStorage.setItem('designetica_favorites', JSON.stringify(existingFavorites));

    // Show confirmation message
    addMessage('ai', `⭐ Added "${currentPage.name}" to favorites! You can find it in the favorites tab on the landing page.`);
  }, [currentPageId, wireframePages, pageContents, htmlWireframe, addMessage]);

  // Enhanced chat handlers
  const handleMessageReact = useCallback((messageId: string, emoji: string) => {
    setMessageReactions(prev => {
      const reactions = prev[messageId] || [];
      const existingReaction = reactions.find(r => r.emoji === emoji);

      if (existingReaction) {
        return {
          ...prev,
          [messageId]: reactions.map(r =>
            r.emoji === emoji
              ? { ...r, count: r.userReacted ? r.count - 1 : r.count + 1, userReacted: !r.userReacted }
              : r
          ).filter(r => r.count > 0)
        };
      } else {
        return {
          ...prev,
          [messageId]: [...reactions, { emoji, count: 1, userReacted: true }]
        };
      }
    });
  }, []);

  // Figma Integration handlers
  const handleFigmaIntegration = useCallback(() => {
    console.log('🎨 SplitLayout: handleFigmaIntegration - Opening enhanced Figma Integration Modal');
    // Enable the enhanced FigmaIntegrationModal
    setIsFigmaModalOpen(true);
  }, []);

  const handleFigmaImport = useCallback((html: string, fileName: string) => {
    // Handle Figma file import
    console.log('Importing Figma file:', fileName);

    // Set the imported HTML as the current wireframe
    if (setHtmlWireframe) {
      setHtmlWireframe(html);
    }

    addMessage('ai', `✅ Successfully imported "${fileName}" from Figma! The wireframe has been converted and is ready for editing.`);
    setIsFigmaModalOpen(false);
  }, [setHtmlWireframe, addMessage]);

  // HTML Import handler
  const handleImportHtml = useCallback(() => {
    // Create file input element for HTML import
    const input = document.createElement('input');
    input.type = 'file';
    input.accept = '.html,.htm';
    input.onchange = (event) => {
      const file = (event.target as HTMLInputElement).files?.[0];
      if (file) {
        const reader = new FileReader();
        reader.onload = (e) => {
          const htmlContent = e.target?.result as string;
          if (htmlContent && setHtmlWireframe) {
            setHtmlWireframe(htmlContent);
            addMessage('ai', `✅ Successfully imported "${file.name}"! The HTML wireframe is ready for editing.`);
          }
        };
        reader.readAsText(file);
      }
    };
    input.click();
  }, [setHtmlWireframe, addMessage]);

  const handleFigmaExport = useCallback((format: 'figma-file' | 'figma-components') => {
    // Handle Figma export
    console.log('Exporting to Figma as:', format);
    addMessage('ai', `Wireframe exported to Figma as ${format} successfully! You can now access it in your Figma workspace.`);
    setIsFigmaModalOpen(false);
  }, [addMessage]);

  // Download wireframe handler
  const handleDownloadWireframe = useCallback(() => {
    setIsDownloadModalOpen(true);
  }, []);

  const handleDownloadModalDownload = useCallback((format: 'html' | 'json') => {
    // Call the parent's figma export handler with the appropriate format
    // This reuses the existing export functionality
    const figmaFormat = format === 'html' ? 'figma-file' : 'figma-components';
    onFigmaExport?.(figmaFormat);
    addMessage('ai', `🎉 ${format.toUpperCase()} download started! Check your browser's Downloads folder.`);
  }, [onFigmaExport, addMessage]);

  // HTML import handler for HtmlCodeViewer
  const handleHtmlImport = useCallback((htmlContent: string) => {
    if (htmlContent && setHtmlWireframe) {
      setHtmlWireframe(htmlContent);
      addMessage('ai', `✅ Successfully imported HTML content! The wireframe is ready for editing.`);
    }
  }, [setHtmlWireframe, addMessage]);

  // HTML Code viewer handler
  const handleViewHtmlCode = useCallback(() => {
    setIsHtmlCodeViewerOpen(true);
  }, []);

  // Image Upload and Analysis handlers
  const handleImageUpload = useCallback((imageDataUrl: string) => {
    // Add image message to chat
    addMessage('user', `[Image uploaded for analysis]`);

    // Add AI response about starting analysis
    setTimeout(() => {
      addMessage('ai', '🔍 Analyzing your uploaded image for UI components. Please wait while I detect buttons, inputs, and other elements...');
      // In a real implementation, you would use imageDataUrl here
      console.log('Image data URL:', imageDataUrl);
    }, 500);
  }, [addMessage]);

  const handleImageFile = useCallback((file: File) => {
    setIsProcessingImage(true);
    const reader = new FileReader();
    reader.onload = (e) => {
      const imageDataUrl = e.target?.result as string;
      handleImageUpload(imageDataUrl);
      setIsImageUploadModalOpen(false);
      setIsProcessingImage(false);
    };
    reader.readAsDataURL(file);
  }, [handleImageUpload]);

  const handleAnalyzeImage = useCallback((imageUrl: string, fileName: string) => {
    setIsProcessingImage(true);
    addMessage('user', `[Image uploaded: ${fileName}]`);
    setTimeout(() => {
      addMessage('ai', '🔍 Analyzing your uploaded image for UI components. Please wait while I detect buttons, inputs, and other elements...');
      setIsProcessingImage(false);
    }, 500);
  }, [addMessage]);

  const toggleImageUpload = useCallback(() => {
    setShowImageUpload(prev => !prev);
  }, []);

  const openImageUploadModal = useCallback(() => {
    setIsImageUploadModalOpen(true);
  }, []);

  // Enhanced Save System handlers
  const handleOpenEnhancedSave = useCallback(() => {
    setIsEnhancedSaveModalOpen(true);
    setIsUpdatingWireframe(false);
    setWireframeToUpdate(undefined);
  }, []);

  // Generate intelligent wireframe name based on content
  const generateAndSetWireframeName = useCallback(() => {
    const currentContent = currentPageId && pageContents[currentPageId]
      ? pageContents[currentPageId]
      : htmlWireframe;

    if (currentContent) {
      const intelligentName = generateWireframeName(currentContent);
      setWireframeName(intelligentName);
      console.log('🧠 Generated intelligent wireframe name:', intelligentName);

      // Automatically add to recents when wireframe is first generated (only once)
      if (!addedToRecents) {
        const addToRecents = (window as any).addToRecents;
        if (addToRecents && typeof addToRecents === 'function') {
          addToRecents(
            intelligentName,
            "Auto-generated wireframe",
            currentContent
          );
          console.log(`✅ Auto-added "${intelligentName}" to recents`);
          setAddedToRecents(true); // Mark as added to avoid duplicates

          // Also dispatch a custom event to ensure UI updates
          window.dispatchEvent(new CustomEvent('wireframeSaved', {
            detail: {
              name: intelligentName,
              description: "Auto-generated wireframe",
              html: currentContent
            }
          }));
        } else {
          console.warn("addToRecents function not available for auto-add");
        }
      }
    }
  }, [currentPageId, pageContents, htmlWireframe, addedToRecents]);

  const handleSaveWireframe = useCallback(async (
    wireframeData: Omit<SavedWireframe, 'id' | 'createdAt' | 'updatedAt'>
  ) => {
    const now = new Date().toISOString();

    if (isUpdatingWireframe && wireframeToUpdate) {
      // Update existing wireframe
      const updatedWireframe: SavedWireframe = {
        ...wireframeToUpdate,
        ...wireframeData,
        updatedAt: now
      };

      setSavedWireframes(prev =>
        prev.map(w => w.id === wireframeToUpdate.id ? updatedWireframe : w)
      );

      addMessage('ai', `✅ Wireframe "${wireframeData.name}" updated successfully!`);
    } else {
      // Save new wireframe
      const newWireframe: SavedWireframe = {
        ...wireframeData,
        id: `wireframe_${Date.now()}_${Math.random().toString(36).substr(2, 9)}`,
        createdAt: now,
        updatedAt: now
      };

      setSavedWireframes(prev => [...prev, newWireframe]);
      addMessage('ai', `💾 Wireframe "${wireframeData.name}" saved successfully! You can access it from the library.`);

      // Add saved wireframe to recents - moved outside of try-catch for better reliability
      const addToRecents = (window as any).addToRecents;
      if (addToRecents && typeof addToRecents === 'function') {
        addToRecents(wireframeData.name, wireframeData.description || "Saved wireframe", wireframeData.html);
        console.log(`✅ Added "${wireframeData.name}" to recents`);

        // Also dispatch a custom event to ensure UI updates
        window.dispatchEvent(new CustomEvent('wireframeSaved', {
          detail: {
            name: wireframeData.name,
            description: wireframeData.description || "Saved wireframe",
            html: wireframeData.html
          }
        }));
      } else {
        console.warn("addToRecents function not available on window object");
      }
    }

    setIsEnhancedSaveModalOpen(false);
  }, [isUpdatingWireframe, wireframeToUpdate, savedWireframes, addMessage]);

  // Update localStorage whenever savedWireframes changes
  useEffect(() => {
    localStorage.setItem('designetica_saved_wireframes', JSON.stringify(savedWireframes));
  }, [savedWireframes]);

  // Generate intelligent wireframe name when content changes
  useEffect(() => {
    if (htmlWireframe && htmlWireframe.trim() && !wireframeName) {
      // Only generate name for the first time when content is created
      generateAndSetWireframeName();
    }
  }, [htmlWireframe, wireframeName, generateAndSetWireframeName]);

  // Regenerate name when switching pages or when significant content changes
  useEffect(() => {
    if ((htmlWireframe || (currentPageId && pageContents[currentPageId])) && wireframeName) {
      // Regenerate name when page content changes significantly
      const currentContent = currentPageId && pageContents[currentPageId]
        ? pageContents[currentPageId]
        : htmlWireframe;

      if (currentContent && currentContent.length > 500) { // Only for substantial content
        const newName = generateWireframeName(currentContent);
        if (newName !== wireframeName) {
          setWireframeName(newName);
          console.log('🔄 Updated wireframe name to:', newName);
        }
      }
    }
  }, [currentPageId, pageContents, htmlWireframe, wireframeName]);

  // Reset addedToRecents flag when starting a new wireframe session
  useEffect(() => {
    if (!htmlWireframe || htmlWireframe.trim() === '') {
      setAddedToRecents(false);
      setWireframeName(null);
    }
  }, [htmlWireframe]);

  const handleOpenLibrary = useCallback(() => {
    console.log('🎨 Opening Component Library Modal');
    setIsComponentLibraryOpen(true);
  }, []);

  const handleOpenDevPlaybooks = useCallback(() => {
    console.log('📚 Opening Dev Playbooks Library');
    setIsDevPlaybooksOpen(true);
  }, []);

  const handleOpenFigmaComponents = useCallback(() => {
    console.log('🎨 Opening Figma Components Library');
    setIsFigmaComponentsOpen(true);
  }, []);

  // Export handlers



  // Presentation Mode handler
  const handlePresentationMode = useCallback(() => {
    setIsPresentationModeOpen(true);
  }, []);

  // Set toolbar function refs for header toolbar access
  // Set up the Figma Integration ref
  useEffect(() => {
    if (onFigmaIntegration) {
      onFigmaIntegration.current = handleFigmaIntegration;
    }
  }, [onFigmaIntegration, handleFigmaIntegration]);

  useEffect(() => {
    if (onComponentLibrary) {
      onComponentLibrary.current = handleOpenLibrary;
    }
  }, [onComponentLibrary, handleOpenLibrary]);

  useEffect(() => {
    if (onDevPlaybooks) {
      onDevPlaybooks.current = handleOpenDevPlaybooks;
    }
  }, [onDevPlaybooks, handleOpenDevPlaybooks]);

  useEffect(() => {
    if (onFigmaComponents) {
      onFigmaComponents.current = handleOpenFigmaComponents;
    }
  }, [onFigmaComponents, handleOpenFigmaComponents]);

  useEffect(() => {
    if (onViewHtmlCode) {
      onViewHtmlCode.current = handleViewHtmlCode;
    }
  }, [onViewHtmlCode, handleViewHtmlCode]);

  useEffect(() => {
    if (onDownloadWireframe) {
      onDownloadWireframe.current = handleDownloadWireframe;
    }
  }, [onDownloadWireframe, handleDownloadWireframe]);

  useEffect(() => {
    if (onPresentationMode) {
      onPresentationMode.current = handlePresentationMode;
    }
  }, [onPresentationMode, handlePresentationMode]);

  // Toggle left panel collapse
  const handleToggleLeftPanel = useCallback(() => {
    setIsLeftPanelCollapsed(prev => !prev);
  }, []);

  // Load saved wireframes from localStorage on component mount
  useEffect(() => {
    const saved = localStorage.getItem('designetica_saved_wireframes');
    if (saved) {
      try {
        const parsed = JSON.parse(saved);
        setSavedWireframes(parsed);
      } catch (error) {
        console.error('Failed to load saved wireframes:', error);
      }
    }
  }, []);

  // Override the original onSave prop with enhanced save
  const enhancedOnSave = useCallback(() => {
    handleOpenEnhancedSave();
  }, [handleOpenEnhancedSave]);

  // Expose enhanced save to parent via ref
  useEffect(() => {
    if (onEnhancedSave) {
      onEnhancedSave.current = enhancedOnSave;
    }
  }, [onEnhancedSave, enhancedOnSave]);

  // Direct AI generation with Microsoft Learn components - no modal
  const enhancedHandleSubmit = useCallback((e: React.FormEvent) => {
    e.preventDefault();
    console.log('🚀 Direct AI generation called!', { description: description.trim(), loading });

    // Validate the input before proceeding
    if (!validateChatInput(description)) {
      return; // Stop submission if validation fails
    }

    if (description.trim() && !loading) {
      // Close image upload zone when starting generation for cleaner UI
      if (showImageUpload) {
        setShowImageUpload(false);
      }

      // Direct AI approach: Skip modal, go straight to AI generation with Microsoft Learn components
      console.log('🤖 Direct AI approach: Calling handleSubmit for immediate AI generation');

      // Only add a message if it's coming from the form input (not initial description)
      // Check our ref to make sure this isn't the first message from landing page
      if (initialMessageAddedRef.current || conversationHistory.length > 0) {
        addMessage('user', description);
        addMessage('ai', '� Generating wireframe with Microsoft Learn components...');
      }

      // Call the original handleSubmit for direct AI generation
      handleSubmit(e);
    } else {
      console.log('❌ enhancedHandleSubmit: Conditions not met', {
        descriptionTrimmed: description.trim(),
        descriptionLength: description.trim().length,
        loading
      });
    }
  }, [description, loading, conversationHistory.length, showImageUpload, setShowImageUpload, addMessage, validateChatInput, handleSubmit]);

  // Scroll to bottom of chat
  const scrollToBottom = () => {
    if (chatMessagesRef.current) {
      chatMessagesRef.current.scrollTop = chatMessagesRef.current.scrollHeight;
    }
  };

  // Auto-scroll when new messages are added
  useEffect(() => {
    scrollToBottom();
  }, [conversationHistory, loading]);

  // Focus the textarea on component mount
  useEffect(() => {
    if (textareaRef.current) {
      textareaRef.current.focus();
    }
  }, []);


  // Handle wireframe completion
  useEffect(() => {
    if (htmlWireframe && !loading && conversationHistory.length > 0) {
      // Only add success message if the last message isn't already a success message
      const lastMessage = conversationHistory[conversationHistory.length - 1];
      if (lastMessage && lastMessage.type === 'user') {
        addMessage('ai', '✅ Wireframe created successfully! Check the preview on the right.');
      }
    }
  }, [htmlWireframe, loading, conversationHistory, addMessage]);

  // Handle initial description from main page
  useEffect(() => {
    // Only process when coming from landing page with a description and message hasn't been added yet
    if (!initialMessageAddedRef.current && description && description.trim()) {
      // Add to conversation
      addMessage('user', description);
      // Clear the description from the textarea since it's now in the chat bubble
      setDescription('');
      // Mark that initial message has been added to prevent duplicate messages
      initialMessageAddedRef.current = true;
    }
  }, [description, addMessage, setDescription]);

  return (
    <div className={`split-layout ${isLeftPanelCollapsed ? 'left-panel-collapsed' : ''}`}>
      {/* Panel Toggle Button */}
      <button
        className="panel-toggle-btn"
        onClick={handleToggleLeftPanel}
        title={isLeftPanelCollapsed ? 'Expand panel' : 'Collapse panel'}
      >
        {isLeftPanelCollapsed ? <FiChevronRight /> : <FiChevronLeft />}
      </button>

      {/* Left: Chat Interface */}
      <div className={`left-pane ${isLeftPanelCollapsed ? 'collapsed' : ''}`}>
        {/* Chat Messages Area */}
        <div className="chat-messages" ref={chatMessagesRef}>
          {conversationHistory.length === 0 && !loading && (
            <EnhancedMessage
              message={{
                id: 'welcome',
                type: 'ai',
                content: '👋 Hello! I\'m your AI wireframe assistant. Describe what you\'d like to create and I\'ll generate a wireframe for you.',
                timestamp: new Date(),
                status: 'sent'
              }}
            />
          )}

          {/* Conversation History */}
          {conversationHistory.map((message) => (
            <EnhancedMessage
              key={message.id}
              message={message}
              onReact={handleMessageReact}
              reactions={messageReactions[message.id] || []}
            />
          ))}

          {/* Loading message */}
          {loading && (
            <EnhancedMessage
              message={{
                id: 'loading',
                type: 'ai',
                content: 'Creating your wireframe...',
                timestamp: new Date(),
                status: 'sending'
              }}
            />
          )}
        </div>

        {/* Simple Chat Input Area */}
        <div className="chat-input-container">
          {error && <div className="error error-margin">{error}</div>}
          {chatValidationError && <div className="input-info-alert">{chatValidationError}</div>}

          <form onSubmit={enhancedHandleSubmit} className="chat-form">
            <div className="chat-input-wrapper">
              <textarea
                ref={textareaRef}
                value={description}
                onChange={(e) => {
                  const value = e.target.value;
                  setDescription(value);

                  // Check if input is valid and clear validation error if needed
                  if (value.trim()) {
                    const trimmedInput = value.trim();
                    const onlyNumbersRegex = /^[\d\s.,]+$/;

                    // Clear validation error if input becomes valid
                    if (!onlyNumbersRegex.test(trimmedInput)) {
                      setChatValidationError(null);
                    }
                  } else {
                    // Clear validation error if input is empty
                    setChatValidationError(null);
                  }

                  // Hide suggestions if content becomes too short or is number-only
                  if (value.length <= 2) {
                    setShowAiSuggestions(false);
                  } else {
                    // Don't show suggestions for number-only inputs
                    const trimmedInput = value.trim();
                    const onlyNumbersRegex = /^[\d\s.,]+$/;
                    if (onlyNumbersRegex.test(trimmedInput)) {
                      setShowAiSuggestions(false);
                    }
                  }
                }}
                onFocus={() => setIsInputFocused(true)}
                onBlur={() => setIsInputFocused(false)}
                onClick={() => {
                  // Generate AI suggestions when textarea is clicked
                  if (description.length > 2) {
                    // Don't generate suggestions for number-only inputs
                    const trimmedInput = description.trim();
                    const onlyNumbersRegex = /^[\d\s.,]+$/;

                    if (!onlyNumbersRegex.test(trimmedInput)) {
                      if (onGenerateAiSuggestions) {
                        onGenerateAiSuggestions(description);
                      }
                      setShowAiSuggestions(true);
                    }
                  }
                }}
                onKeyDown={(e) => {
                  if (e.key === "Enter" && !e.shiftKey) {
                    e.preventDefault();
                    enhancedHandleSubmit(e);
                  }
                }}
                placeholder="Describe your wireframe idea..."
                className="chat-input"
                rows={3}
              />

              {/* Send button */}
              <button
                type="submit"
                disabled={loading || !description.trim()}
                className="chat-send-btn"
              >
                {loading ? (
                  <FiLoader className="loading-spinner" />
                ) : (
                  <FiSend />
                )}
              </button>
            </div>
          </form>

          {/* AI Suggestions: label outside a dedicated scrollable panel */}
          {showAiSuggestions && (aiSuggestions.length > 0 || (suggestionLoading && isInputFocused)) && (
            <div className="ai-suggestions-container">
              <div className="ai-suggestions-label">
                <FiCpu className="ai-icon" />
                <span>AI Suggestions:</span>
                {suggestionLoading && <span className="loading-dot">●</span>}
              </div>
              <div className="ai-suggestions-panel" aria-label="AI suggestions">
                {aiSuggestions.length > 0 ? (
                  <div className="ai-suggestions-buttons">
                    {aiSuggestions.map((suggestion, index) => (
                      <button
                        key={index}
                        type="button"
                        className="ai-suggestion-pill ai-suggestion-button"
                        onClick={(e) => {
                          e.preventDefault();
                          e.stopPropagation();
                          setDescription(suggestion);
                          onAiSuggestionClick(suggestion);
                        }}
                      >
                        <span className="ai-badge">AI</span>
                        {suggestion}
                      </button>
                    ))}
                  </div>
                ) : (
                  <div className="ai-suggestions-placeholder">
                    <div className="skeleton-pill" />
                    <div className="skeleton-pill" />
                  </div>
                )}
              </div>
            </div>
          )}

        </div>
      </div>

      {/* Right: AI Assistant Interface */}
      <div className={`right-pane ${isLeftPanelCollapsed ? 'expanded' : ''}`}>
        {(htmlWireframe || wireframePages.length > 0) ? (
          <div className="wireframe-panel">
<<<<<<< HEAD
            {/* Intelligent Wireframe Name Display */}
            {wireframeName && (
              <div className="wireframe-name-header">
                <h3 className="wireframe-title">{wireframeName}</h3>
              </div>
            )}
=======
            <CompactToolbar
              onImportHtml={handleImportHtml}
              onFigmaIntegration={handleFigmaIntegration}
              onSave={enhancedOnSave}
              onOpenLibrary={handleOpenLibrary}
              onAddPages={handleAddPages}
              onViewHtmlCode={handleViewHtmlCode}
              onExportPowerPoint={handleExportPowerPoint}
              onPresentationMode={handlePresentationMode}
              onShareUrl={handleShareUrl}
            />
>>>>>>> c45591cd

            {/* Always show PageNavigation when we have a wireframe */}
            <PageNavigation
              pages={wireframePages}
              currentPageId={currentPageId}
              onPageSwitch={handlePageSwitch}
              onAddPage={handleAddPages}
              onOpenLibrary={handleOpenLibrary}
              onOpenDevPlaybooks={handleOpenDevPlaybooks}
              onOpenFigmaComponents={handleOpenFigmaComponents}
              onSave={enhancedOnSave}
              onAddToFavorites={handleAddToFavorites}
              onImageUpload={openImageUploadModal}
            />

            <div className="wireframe-container">
              <div className="wireframe-content">
                <SimpleDragWireframe
                  htmlContent={currentPageId ? (pageContents[currentPageId] || htmlWireframe) : htmlWireframe}
                  onUpdateContent={(newContent) => {
                    if (currentPageId) {
                      setPageContents(prev => ({ ...prev, [currentPageId]: newContent }));
                    } else {
                      setHtmlWireframe(newContent);
                    }
                  }}
                />
              </div>
            </div>
          </div>
        ) : (
          /* AI Assistant main interface */
          <div className="ai-assistant-container">
            <h1 className="ai-assistant-title">AI Wireframe Assistant</h1>

            {/* Complexity Level Selection */}
            <div className="complexity-section">
              <h3 className="complexity-title">Choose complexity level</h3>
              <div className="complexity-options">
                <label className="complexity-option selected">
                  <input
                    type="radio"
                    name="complexity"
                    value="simple"
                    defaultChecked
                    className="complexity-radio"
                  />
                  <div className="complexity-label">Simple</div>
                  <p className="complexity-description">
                    Basic components and layouts. Perfect for quick prototypes and simple interfaces.
                  </p>
                </label>
                <label className="complexity-option">
                  <input
                    type="radio"
                    name="complexity"
                    value="detailed"
                    className="complexity-radio"
                  />
                  <div className="complexity-label">Detailed</div>
                  <p className="complexity-description">
                    Rich interactions and complex layouts. Great for production-ready designs.
                  </p>
                </label>
              </div>
            </div>

            {/* Main input area */}
            <div className="ai-assistant-input-container">
              <textarea
                ref={textareaRef}
                value={description}
                onChange={(e) => {
                  const value = e.target.value;
                  setDescription(value);

                  // Hide suggestions when content becomes too short
                  if (value.length <= 2) {
                    setShowAiSuggestions(false);
                  }
                }}
                onClick={() => {
                  // Generate AI suggestions when textarea is clicked
                  if (description.length > 2) {
                    if (onGenerateAiSuggestions) {
                      onGenerateAiSuggestions(description);
                    }
                    setShowAiSuggestions(true);
                  }
                }}
                onKeyDown={(e) => {
                  if (e.key === "Enter" && !e.shiftKey) {
                    e.preventDefault();
                    if (description.trim() && !loading) {
                      enhancedHandleSubmit(e);
                    }
                  }
                }}
                placeholder="Describe your wireframe idea... (e.g., 'Create a modern login form with email, password, and social login options')"
                className="ai-assistant-input"
              />
            </div>

            {/* Submit button */}
            <button
              type="submit"
              disabled={loading || !description.trim()}
              className="ai-assistant-submit"
              onClick={(e) => {
                enhancedHandleSubmit(e);
              }}
            >
              {loading ? (
                <>
                  <FiLoader className="loading-spinner" />
                  Generating...
                </>
              ) : (
                <>
                  <FiSend />
                  Create Wireframe
                </>
              )}
            </button>

            {/* Stop button when generating */}
            {loading && (
              <button
                type="button"
                className="ai-assistant-submit stop-generating"
                onClick={handleStop}
              >
                <FiStopCircle />
                Stop Generation
              </button>
            )}

            {/* AI Suggestions */}
            {showAiSuggestions && aiSuggestions.length > 0 && (
              <div className="ai-suggestions-inline">
                <div className="ai-suggestions-label">
                  <FiCpu className="ai-icon" />
                  <span>AI Suggestions:</span>
                  {suggestionLoading && <span className="loading-dot">●</span>}
                </div>
                <div className="ai-suggestions-buttons">
                  {aiSuggestions.map((suggestion, index) => (
                    <button
                      key={index}
                      type="button"
                      className="ai-suggestion-pill ai-suggestion-button"
                      onClick={(e) => {
                        e.preventDefault();
                        e.stopPropagation();
                        setDescription(suggestion);
                        onAiSuggestionClick(suggestion);
                      }}
                    >
                      <FiCpu /> {suggestion}
                      <SuggestionSourceIndicator
                        isAI={isAiSourced}
                        isLoading={suggestionLoading}
                      />
                    </button>
                  ))}
                </div>
              </div>
            )}

            {/* Loading overlay for AI processing */}
            <LoadingOverlay
              isVisible={loading}
              message={loadingStage || (loading ? "Creating your wireframe..." : "")}
            />
          </div>
        )}
      </div>

      {/* Add Pages Modal */}
      <AddPagesModal
        isOpen={isAddPagesModalOpen}
        onClose={() => setIsAddPagesModalOpen(false)}
        onAddPages={handleAddPagesToWireframe}
        existingPages={wireframePages.map(page => ({
          ...page,
          htmlContent: pageContents[page.id] || page.htmlContent || htmlWireframe
        }))}
        onGeneratePageContent={onGeneratePageContent}
      />

      {/* Figma Integration Modal */}
      {/* TODO: Re-enable when FigmaIntegrationModal is implemented
      <FigmaIntegrationModal
        isOpen={isFigmaModalOpen}
        onClose={() => setIsFigmaModalOpen(false)}
        onImport={handleFigmaImport}
        onExport={handleFigmaExport}
      />
      */}

      {/* Image Analysis Modal */}
      {/* TODO: Re-enable when ImageAnalysisModal is implemented
      {currentAnalysisImage && (
        <ImageAnalysisModal
          isOpen={isImageAnalysisModalOpen}
          onClose={() => setIsImageAnalysisModalOpen(false)}
          imageUrl={currentAnalysisImage}
          imageName="Uploaded Image"
          isAnalyzing={false}
          onGenerateWireframe={handleImageAnalysisComplete}
        />
      )}
      */}

      {/* Enhanced Save Modal */}
      <FluentSaveWireframeModal
        isOpen={isEnhancedSaveModalOpen}
        onClose={() => setIsEnhancedSaveModalOpen(false)}
        onSave={handleSaveWireframe}
        currentHtml={htmlWireframe}
        currentCss="/* Generated CSS styles */"
        designTheme={designTheme}
        colorScheme={colorScheme}
        initialName={wireframeName || undefined}
        isUpdating={isUpdatingWireframe}
        existingWireframe={wireframeToUpdate}
      />

      {/* Image Upload Modal */}
      <FluentImageUploadModal
        isOpen={isImageUploadModalOpen}
        onClose={() => setIsImageUploadModalOpen(false)}
        onImageUpload={handleImageFile}
        onAnalyzeImage={handleAnalyzeImage}
        isAnalyzing={isProcessingImage}
      />

      {/* Figma Integration Modal */}
      <FigmaIntegrationModal
        isOpen={isFigmaModalOpen}
        onClose={() => setIsFigmaModalOpen(false)}
        onImport={handleFigmaImport}
        onExport={handleFigmaExport}
      />

      {/* Download Modal */}
      <DownloadModal
        isOpen={isDownloadModalOpen}
        onClose={() => setIsDownloadModalOpen(false)}
        onDownload={handleDownloadModalDownload}
        wireframeTitle={description || 'Wireframe'}
      />

      {/* Dev Playbooks Library */}
      <DevPlaybooksLibrary
        isOpen={isDevPlaybooksOpen}
        onClose={() => {
          setIsDevPlaybooksOpen(false);
        }}
        onAddComponent={(component: any) => {
          console.log('✨ Dev Playbook component added:', component.name);
          if (onAddComponent) {
            onAddComponent(component);
          }
        }}
        onGenerateWithAI={(description: string) => {
          console.log('🤖 AI generation requested for:', description);
          // Call the original handleSubmit to trigger AI generation
          const mockEvent = new Event('submit') as any;
          handleSubmit(mockEvent);
          addMessage('ai', '🤖 Generating wireframe with AI...');
        }}
        currentDescription={description}
      />

      {/* Figma Components Library */}
      <FigmaComponentsLibrary
        isOpen={isFigmaComponentsOpen}
        onClose={() => {
          setIsFigmaComponentsOpen(false);
        }}
        onAddComponent={(component: any) => {
          console.log('✨ Figma component added:', component.name);
          if (onAddComponent) {
            onAddComponent(component);
          }
        }}
        onGenerateWithAI={(description: string) => {
          console.log('🤖 AI generation requested for:', description);
          // Call the original handleSubmit to trigger AI generation
          const mockEvent = new Event('submit') as any;
          handleSubmit(mockEvent);
          addMessage('ai', '🤖 Generating wireframe with AI...');
        }}
        currentDescription={description}
      />

      {/* Enhanced Component Library (Legacy) */}
      <EnhancedComponentLibrary
        isOpen={isComponentLibraryOpen}
        onClose={() => {
          setIsComponentLibraryOpen(false);
        }}
        onAddComponent={(component: any) => {
          console.log('✨ Component added:', component.name);
          if (onAddComponent) {
            onAddComponent(component);
          }
          // Removed toast notification to prevent components showing inside toasts
        }}
        onGenerateWithAI={(description: string) => {
          console.log('🤖 AI generation requested for:', description);
          // Call the original handleSubmit to trigger AI generation
          const mockEvent = new Event('submit') as any;
          handleSubmit(mockEvent);
          addMessage('ai', '🤖 Generating wireframe with AI...');
        }}
        currentDescription={description}
        libraryType="dev-playbooks"
      />

      {/* HTML Code Viewer */}
      <HtmlCodeViewer
        isOpen={isHtmlCodeViewerOpen}
        onClose={() => setIsHtmlCodeViewerOpen(false)}
        htmlContent={currentPageId ? (pageContents[currentPageId] || htmlWireframe) : htmlWireframe}
        title={currentPageId ?
          `HTML Code - ${wireframePages.find(p => p.id === currentPageId)?.name || 'Unknown Page'}` :
          'HTML Code - Main Wireframe'
        }
        onImportHtml={handleHtmlImport}
      />

      {/* Presentation Mode */}
      <PresentationMode
        isOpen={isPresentationModeOpen}
        onClose={() => setIsPresentationModeOpen(false)}
        wireframeName={`Wireframe ${new Date().toLocaleDateString()}`}
        wireframeDescription="Generated wireframe design"
        pages={wireframePages.length > 0 ? wireframePages.map(page => ({
          id: page.id,
          name: page.name,
          description: page.description,
          content: pageContents[page.id] || htmlWireframe || '<p>No content available</p>'
        })) : htmlWireframe ? [{
          id: 'main',
          name: 'Main Wireframe',
          description: 'Primary wireframe content',
          content: htmlWireframe
        }] : []}
      />

    </div>
  );
};

export default SplitLayout;<|MERGE_RESOLUTION|>--- conflicted
+++ resolved
@@ -2,11 +2,8 @@
 import "./SplitLayout.css";
 import SuggestionSourceIndicator from "./SuggestionSourceIndicator";
 import LoadingOverlay from "./LoadingOverlay";
-<<<<<<< HEAD
-=======
 import WireframeToolbar from "./WireframeToolbar";
 import CompactToolbar from "./CompactToolbar";
->>>>>>> c45591cd
 import AddPagesModal from "./AddPagesModal";
 import FluentSaveWireframeModal, { SavedWireframe } from "./FluentSaveWireframeModal";
 import FluentImageUploadModal from "./FluentImageUploadModal";
@@ -1156,26 +1153,24 @@
       <div className={`right-pane ${isLeftPanelCollapsed ? 'expanded' : ''}`}>
         {(htmlWireframe || wireframePages.length > 0) ? (
           <div className="wireframe-panel">
-<<<<<<< HEAD
             {/* Intelligent Wireframe Name Display */}
             {wireframeName && (
               <div className="wireframe-name-header">
                 <h3 className="wireframe-title">{wireframeName}</h3>
               </div>
             )}
-=======
+
             <CompactToolbar
-              onImportHtml={handleImportHtml}
               onFigmaIntegration={handleFigmaIntegration}
               onSave={enhancedOnSave}
               onOpenLibrary={handleOpenLibrary}
               onAddPages={handleAddPages}
               onViewHtmlCode={handleViewHtmlCode}
-              onExportPowerPoint={handleExportPowerPoint}
+              onExportPowerPoint={() => console.log('Export PowerPoint')}
               onPresentationMode={handlePresentationMode}
-              onShareUrl={handleShareUrl}
+              onShareUrl={() => console.log('Share URL')}
+              onImportHtml={handleImportHtml}
             />
->>>>>>> c45591cd
 
             {/* Always show PageNavigation when we have a wireframe */}
             <PageNavigation
