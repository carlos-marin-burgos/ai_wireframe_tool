/**
 * Simple Health Check - Basic Version
 * Provides health status without analytics logging to avoid startup issues
 */

module.exports = async function (context, req) {
<<<<<<< HEAD
  const startTime = Date.now();

  try {
    // Set CORS headers
    context.res = {
      headers: {
        "Access-Control-Allow-Origin": "*",
        "Access-Control-Allow-Methods": "GET, OPTIONS",
        "Access-Control-Allow-Headers": "Content-Type, Authorization",
        "Content-Type": "application/json",
        "Cache-Control": "no-cache",
      },
    };

    // Handle CORS preflight
    if (req.method === "OPTIONS") {
      context.res.status = 200;
      return;
    }

    // Check OpenAI configuration
    const openaiConfigured = !!(
      (process.env.AZURE_OPENAI_KEY || process.env.AZURE_OPENAI_API_KEY) &&
      process.env.AZURE_OPENAI_ENDPOINT
    );

    // Collect health metrics
    const healthData = {
      status: "OK",
      timestamp: new Date().toISOString(),
      version: "1.0.0",
      environment: process.env.NODE_ENV || "production",
      system: {
        nodeVersion: process.version,
        platform: process.platform,
        architecture: process.arch,
        uptime: process.uptime(),
        memoryUsage: process.memoryUsage(),
      },
      services: {
        hasOpenAI: openaiConfigured,
        openaiStatus: openaiConfigured ? "configured" : "not_configured",
        openaiEndpoint: process.env.AZURE_OPENAI_ENDPOINT,
        openaiDeployment: process.env.AZURE_OPENAI_DEPLOYMENT || "gpt-4o",
        hasAppInsights: !!process.env.APPLICATIONINSIGHTS_CONNECTION_STRING,
        functionsVersion: process.env.FUNCTIONS_EXTENSION_VERSION,
      },
      performance: {
        responseTimeMs: Date.now() - startTime,
      },
      links: {
        detailedOpenAIHealth: "/api/openai-health",
        dashboard: "/dashboard",
      },
    };

    context.res.status = 200;
    context.res.body = healthData;
  } catch (error) {
    const responseTime = Date.now() - startTime;

    context.res.status = 500;
    context.res.body = {
      status: "error",
      timestamp: new Date().toISOString(),
      error: error.message,
      performance: {
        responseTimeMs: responseTime,
      },
    };
  }
=======
  context.res = {
    headers: {
      "Content-Type": "application/json",
    },
  };

  // Check if this is an AI Builder health check request
  if (req.url && req.url.includes("ai-builder")) {
    context.res.status = 200;
    context.res.body = {
      status: "healthy",
      timestamp: new Date().toISOString(),
      services: {
        aiBuilder: "healthy",
        gpt4: "healthy",
        database: "healthy",
      },
      environment: process.env.POWER_PLATFORM_ENVIRONMENT || "development",
      version: "2.0.0",
    };
    return;
  }

  context.res.status = 200;
  context.res.body = {
    status: "OK",
    timestamp: new Date().toISOString(),
    version: "1.0.0",
    environment: process.env.NODE_ENV || "production",
  };
>>>>>>> c45591cd
};<|MERGE_RESOLUTION|>--- conflicted
+++ resolved
@@ -4,7 +4,6 @@
  */
 
 module.exports = async function (context, req) {
-<<<<<<< HEAD
   const startTime = Date.now();
 
   try {
@@ -22,6 +21,23 @@
     // Handle CORS preflight
     if (req.method === "OPTIONS") {
       context.res.status = 200;
+      return;
+    }
+
+    // Check if this is an AI Builder health check request
+    if (req.url && req.url.includes("ai-builder")) {
+      context.res.status = 200;
+      context.res.body = {
+        status: "healthy",
+        timestamp: new Date().toISOString(),
+        services: {
+          aiBuilder: "healthy",
+          gpt4: "healthy",
+          database: "healthy",
+        },
+        environment: process.env.POWER_PLATFORM_ENVIRONMENT || "development",
+        version: "2.0.0",
+      };
       return;
     }
 
@@ -76,36 +92,4 @@
       },
     };
   }
-=======
-  context.res = {
-    headers: {
-      "Content-Type": "application/json",
-    },
-  };
-
-  // Check if this is an AI Builder health check request
-  if (req.url && req.url.includes("ai-builder")) {
-    context.res.status = 200;
-    context.res.body = {
-      status: "healthy",
-      timestamp: new Date().toISOString(),
-      services: {
-        aiBuilder: "healthy",
-        gpt4: "healthy",
-        database: "healthy",
-      },
-      environment: process.env.POWER_PLATFORM_ENVIRONMENT || "development",
-      version: "2.0.0",
-    };
-    return;
-  }
-
-  context.res.status = 200;
-  context.res.body = {
-    status: "OK",
-    timestamp: new Date().toISOString(),
-    version: "1.0.0",
-    environment: process.env.NODE_ENV || "production",
-  };
->>>>>>> c45591cd
 };